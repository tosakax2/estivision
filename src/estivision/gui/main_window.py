--- conflicted
+++ resolved
@@ -1,9 +1,5 @@
 # ===== 標準ライブラリのインポート =====
-<<<<<<< HEAD
 from typing import Tuple, List, Callable, Any
-=======
-from typing import Tuple, List, Callable
->>>>>>> b779c24c
 from pathlib import Path
 # =====
 
